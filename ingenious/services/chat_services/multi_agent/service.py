--- conflicted
+++ resolved
@@ -12,11 +12,7 @@
 from ingenious.utils.conversation_builder import (build_message, build_system_prompt, build_user_message)
 from ingenious.utils.namespace_utils import import_module_safely
 from autogen.token_count_utils import count_token, get_max_token_limit
-<<<<<<< HEAD
 from ingenious.dependencies import get_openai_service
-=======
-
->>>>>>> 5502d44d
 
 logger = logging.getLogger(__name__)
 
@@ -179,7 +175,6 @@
                 content=agent_response[1]),
         )
 
-<<<<<<< HEAD
         # Get token counts
         try:
             max_token_count = get_max_token_limit(self.openai_service.model)
@@ -187,12 +182,6 @@
                 token_count = count_token(agent_response, self.openai_service.model)
             else:
                 token_count = count_token(agent_response[0], self.openai_service.model)
-=======
-        # Get token count and max token limit (if it fails, set to 0)
-        try:
-            max_token_count = get_max_token_limit(self.openai_service.model)     
-            token_count = count_token(agent_response, self.openai_service.model)
->>>>>>> 5502d44d
             logger.debug(f"Token count: {token_count}/{max_token_count}")
         except Exception as e:
             logger.error(f"Error getting token count: {e}")
