from azure.storage.blob import BlobServiceClient
from azure.identity import ManagedIdentityCredential, DefaultAzureCredential, ClientSecretCredential
import ingenious.dependencies as ig_deps
from ingenious.files.files_repository import IFileStorage
from pathlib import Path

from ingenious.models.config import AuthenticationMethod as file_storage_AuthenticationMethod


class azure_FileStorageRepository(IFileStorage):

    def __init__(self):
        self.config = ig_deps.config
        self.url = self.config.file_storage.url
        self.token = self.config.file_storage.token
        self.client_id = self.config.file_storage.token
        self.container_name = self.config.file_storage.container_name
        self.authentication_method = self.config.file_storage.authentication_method

        if self.authentication_method == file_storage_AuthenticationMethod.CLIENT_ID_AND_SECRET:
            cred = ClientSecretCredential(self.client_id, self.token)
            self.blob_service_client = BlobServiceClient(account_url=self.url, credential=cred)
        
        if self.authentication_method == file_storage_AuthenticationMethod.MSI:
            self.blob_service_client = BlobServiceClient(account_url=self.url, credential=ManagedIdentityCredential(client_id=self.client_id))
        
        if self.authentication_method == file_storage_AuthenticationMethod.DEFAULT_CREDENTIAL:
            self.blob_service_client = BlobServiceClient(account_url=self.url, credential=DefaultAzureCredential())

    async def write_file(self, contents: str, file_name: str, file_path: str, container_name: str = ''):
        """
        Asynchronously writes the given contents to a file in Azure Blob Storage.
        Args:
            contents (str): The contents to write to the file.
            file_name (str): The name of the file to write.
            file_path (str): The path within the storage container where the file will be written.
        Raises:
            Exception: If there is an error during the upload process.
        Example:
            await write_file("Hello, World!", "example.txt", "path/to/directory")
        """
        if container_name != '':
            self.container_name = container_name

        try:
            path = Path(self.config.file_storage.path) / Path(file_path) / Path(file_name)
            # Create the container if it does not exist
            container_client = self.blob_service_client.get_container_client(self.container_name)
            if not container_client.container_name:
                container_client.create_container()

            # Create a blob client
            blob_client = self.blob_service_client.get_blob_client(container=self.container_name, blob=str(path))

            # Upload the data
            blob_client.upload_blob(contents, overwrite=True)
            #print(f"Successfully uploaded {path} to container {self.container_name}.")
        except Exception as e:
            print(f"Failed to upload {path} to container {self.container_name}: {e}")

    async def read_file(self, file_name: str, file_path: str, container_name: str = '') -> str:
        """
        Download data from Azure Blob Storage.

        :param file_name: Name of the blob (file) to read.
        :param file_path: Path of the blob (file) to read.
        """
        if container_name != '':
            self.container_name = container_name
<<<<<<< HEAD
        if self.test:
            self.blob_service_client = BlobServiceClient(account_url=self.url, credential=self.token)
        else:
            self.blob_service_client = BlobServiceClient(
                account_url=self.url,
                credential=ManagedIdentityCredential(client_id=self.client_id))

=======
>>>>>>> c7dd2e4a

        try:
            path = Path(self.config.file_storage.path) / Path(file_path) / Path(file_name)
            # Create a blob client
            blob_client = self.blob_service_client.get_blob_client(container=self.container_name, blob=str(path))

            # encoding param is necessary for readall() to return str, otherwise it returns bytes
            downloader = blob_client.download_blob(max_concurrency=1, encoding='UTF-8')
            data = downloader.readall()

            #print(f"Successfully downloaded {path} from container {self.container_name}.")
            return data
        except Exception as e:
            print(f"Failed to download {path} from container {self.container_name}: {e}")
            return ""

    async def delete_file(self, file_name: str, file_path: str, container_name: str = ''):
        """
        Delete a blob from Azure Blob Storage.

        :param file_name: Name of the blob (file) to delete.
        :param file_path: Path of the blob (file) to delete.
        """
        if container_name != '':
            self.container_name = container_name

        try:
            path = Path(self.config.file_storage.path) / Path(file_path) / Path(file_name)
            # Create a blob client
            blob_client = self.blob_service_client.get_blob_client(container=self.container_name, blob=str(path))

            # Delete the blob
            blob_client.delete_blob()
            #print(f"Successfully deleted {path} from container {self.container_name}.")
        except Exception as e:
            print(f"Failed to delete {path} from container {self.container_name}: {e}")

    async def list_files(self, file_path: str, container_name: str = ''):
        """
        List blobs in an Azure Blob container based on a path.

        :param file_path: Path within the storage container to list blobs from.
        """
        if container_name != '':
            self.container_name = container_name

        try:
            path = Path(self.config.file_storage.path) / Path(file_path)
            prefix = str(path).replace("\\", "/")  # Ensure the path is in the correct format for Azure

            # List blobs in the container with the specified prefix
            container_client = self.blob_service_client.get_container_client(self.container_name)
            blobs = [blob.name for blob in container_client.list_blobs(name_starts_with=prefix)]
            #print(f"Blobs in container {self.container_name} with prefix {prefix}: {blobs}")
            return blobs
        except Exception as e:
            print(f"Failed to list blobs in container {self.container_name} with prefix {prefix}: {e}")
            return []

    async def check_if_file_exists(self, file_path: str, file_name: str, container_name: str = '') -> bool:
        """
        Check if a blob exists in an Azure Blob container.

        :param container_name: Name of the Azure Blob container.
        :param blob_name: Name of the blob (file) to check.
        :param connection_string: Connection string to Azure Storage account.
        :return: True if the blob exists, False otherwise.
        """
        if container_name != '':
            self.container_name = container_name

        try:
            path = Path(self.config.file_storage.path) / Path(file_path) / Path(file_name)
            # Create a blob client
            blob_client = self.blob_service_client.get_blob_client(container=self.container_name, blob=str(path))
            exists = blob_client.exists()
            #print(f"Blob {path} exists in container {self.container_name}: {exists}")
            return exists
        except Exception as e:
            print(f"Failed to check if blob {path} exists in container {self.container_name}: {e}")
            return False<|MERGE_RESOLUTION|>--- conflicted
+++ resolved
@@ -67,16 +67,6 @@
         """
         if container_name != '':
             self.container_name = container_name
-<<<<<<< HEAD
-        if self.test:
-            self.blob_service_client = BlobServiceClient(account_url=self.url, credential=self.token)
-        else:
-            self.blob_service_client = BlobServiceClient(
-                account_url=self.url,
-                credential=ManagedIdentityCredential(client_id=self.client_id))
-
-=======
->>>>>>> c7dd2e4a
 
         try:
             path = Path(self.config.file_storage.path) / Path(file_path) / Path(file_name)
